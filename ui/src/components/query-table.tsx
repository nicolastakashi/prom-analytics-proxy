--- conflicted
+++ resolved
@@ -19,33 +19,11 @@
 const columns: ExtendedColumnDef<RecentQuery>[] = [
   {
     accessorKey: "queryParam",
-<<<<<<< HEAD
     maxWidth: 600,
     header: ({ column }) => (
       <DataTableColumnHeader column={column} title="Query" />
     ),
     cell: ({ row }) => String(row.getValue("queryParam")),
-=======
-    maxSize: 200,
-    header: ({ column }) => {
-      return (
-        <div
-          className="flex items-center cursor-pointer"
-          onClick={() => column.toggleSorting(column.getIsSorted() === "asc")}
-        >
-          Query
-          <ArrowUpDown className="ml-2 h-4 w-4" />
-        </div>
-      )
-    },
-    cell: ({ row }) => {
-      return (
-        <div className="font-medium" title={row.getValue("queryParam")}>
-          {row.getValue("queryParam")}
-        </div>
-      )
-    },
->>>>>>> fc4d738d
   },
   {
     accessorKey: "duration",
